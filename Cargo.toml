#
# Copyright (c) 2022 ZettaScale Technology
#
# This program and the accompanying materials are made available under the
# terms of the Eclipse Public License 2.0 which is available at
# http://www.eclipse.org/legal/epl-2.0, or the Apache License, Version 2.0
# which is available at https://www.apache.org/licenses/LICENSE-2.0.
#
# SPDX-License-Identifier: EPL-2.0 OR Apache-2.0
#
# Contributors:
#   ZettaScale Zenoh Team, <zenoh@zettascale.tech>
#
[package]
name = "zenoh-backend-filesystem"
version = "0.11.0-dev"
repository = "https://github.com/eclipse-zenoh/zenoh-backend-filesystem"
homepage = "http://zenoh.io"
authors = [
    "kydos <angelo@icorsaro.net>",
    "Julien Enoch <julien@enoch.fr>",
    "Olivier Hécart <olivier.hecart@zettascale.tech>",
    "Luca Cominardi <luca.cominardi@zettascale.tech>",
    "Sreeja Nair <sreeja.nair@zettascale.tech>",
]
edition = "2021"
license = "EPL-2.0 OR Apache-2.0"
categories = ["network-programming"]
description = "Backend for Zenoh using the file system"

[lib]
name = "zenoh_backend_fs"
crate-type = ["cdylib", "rlib"]

[features]
stats = ["zenoh/stats"]

[dependencies]
async-std = "=1.12.0"
async-trait = "0.1.66"
dunce = "1.0.3"
env_logger = "0.10.0"
git-version = "0.3.5"
home = "0.5.4"
lazy_static = "1.4.0"
log = "0.4.17"
mime_guess = "2.0.4"
regex = "1.7.1"
rocksdb = "0.20.1"
serde_json = "1.0.94"
tempfile = "3.4.0"
uhlc = "0.5.2"
walkdir = "2.3.2"
zenoh = { version = "0.11.0-dev", git = "https://github.com/eclipse-zenoh/zenoh.git", branch = "main", features = ["unstable"] }
zenoh-codec = { version = "0.11.0-dev", git = "https://github.com/eclipse-zenoh/zenoh.git", branch = "main" }
zenoh-collections = { version = "0.11.0-dev", git = "https://github.com/eclipse-zenoh/zenoh.git", branch = "main" }
zenoh-core = { version = "0.11.0-dev", git = "https://github.com/eclipse-zenoh/zenoh.git", branch = "main" }
zenoh-protocol = { version = "0.11.0-dev", git = "https://github.com/eclipse-zenoh/zenoh.git", branch = "main" }
zenoh-util = { version = "0.11.0-dev", git = "https://github.com/eclipse-zenoh/zenoh.git", branch = "main" }
zenoh_backend_traits = { version = "0.11.0-dev", git = "https://github.com/eclipse-zenoh/zenoh.git", branch = "main" }
<<<<<<< HEAD
zenoh-plugin-trait = { version = "0.11.0-dev", git = "https://github.com/eclipse-zenoh/zenoh.git", branch = "main" }


=======
>>>>>>> 5bcdb121

[build-dependencies]
rustc_version = "0.4.0"

[package.metadata.deb]
name = "zenoh-backend-filesystem"
maintainer = "zenoh-dev@eclipse.org"
copyright = "2022 ZettaScale Technology"
section = "net"
license-file = ["LICENSE", "0"]
depends = "zenoh-plugin-storage-manager (=0.11.0-dev-1)"<|MERGE_RESOLUTION|>--- conflicted
+++ resolved
@@ -58,12 +58,9 @@
 zenoh-protocol = { version = "0.11.0-dev", git = "https://github.com/eclipse-zenoh/zenoh.git", branch = "main" }
 zenoh-util = { version = "0.11.0-dev", git = "https://github.com/eclipse-zenoh/zenoh.git", branch = "main" }
 zenoh_backend_traits = { version = "0.11.0-dev", git = "https://github.com/eclipse-zenoh/zenoh.git", branch = "main" }
-<<<<<<< HEAD
 zenoh-plugin-trait = { version = "0.11.0-dev", git = "https://github.com/eclipse-zenoh/zenoh.git", branch = "main" }
 
 
-=======
->>>>>>> 5bcdb121
 
 [build-dependencies]
 rustc_version = "0.4.0"
