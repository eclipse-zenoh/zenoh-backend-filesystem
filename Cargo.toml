--- conflicted
+++ resolved
@@ -47,7 +47,6 @@
 tempfile = "3.3.0"
 uhlc = "0.5.1"
 walkdir = "2.3.2"
-<<<<<<< HEAD
 zenoh = { git = "https://github.com/eclipse-zenoh/zenoh", branch = "new-buffers", features = [ "unstable" ] }
 zenoh-codec = {git = "https://github.com/eclipse-zenoh/zenoh", branch = "new-buffers" }
 zenoh-collections = {git = "https://github.com/eclipse-zenoh/zenoh", branch = "new-buffers" }
@@ -55,14 +54,6 @@
 zenoh-protocol = { git = "https://github.com/eclipse-zenoh/zenoh", branch = "new-buffers" }
 zenoh-util = { git = "https://github.com/eclipse-zenoh/zenoh", branch = "new-buffers" }
 zenoh_backend_traits = { git = "https://github.com/eclipse-zenoh/zenoh", branch = "new-buffers" }
-=======
-zenoh = { version = "0.7.0-rc", features = [ "unstable" ] }
-zenoh-collections = { version = "0.7.0-rc" }
-zenoh-core = { version = "0.7.0-rc" }
-zenoh-protocol = { version = "0.7.0-rc" }
-zenoh-util = { version = "0.7.0-rc" }
-zenoh_backend_traits = { version = "0.7.0-rc" }
->>>>>>> 59e6016c
 
 [build-dependencies]
 rustc_version = "0.4.0"
