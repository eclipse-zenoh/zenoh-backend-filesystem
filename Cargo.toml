#
# Copyright (c) 2022 ZettaScale Technology
#
# This program and the accompanying materials are made available under the
# terms of the Eclipse Public License 2.0 which is available at
# http://www.eclipse.org/legal/epl-2.0, or the Apache License, Version 2.0
# which is available at https://www.apache.org/licenses/LICENSE-2.0.
#
# SPDX-License-Identifier: EPL-2.0 OR Apache-2.0
#
# Contributors:
#   ZettaScale Zenoh Team, <zenoh@zettascale.tech>
#
[package]
name = "zenoh-backend-filesystem"
version = "0.7.0-rc"
repository = "https://github.com/eclipse-zenoh/zenoh-backend-filesystem"
homepage = "http://zenoh.io"
authors = [
    "kydos <angelo@icorsaro.net>",
    "Julien Enoch <julien@enoch.fr>",
    "Olivier Hécart <olivier.hecart@zettascale.tech>",
    "Luca Cominardi <luca.cominardi@zettascale.tech>",
    "Sreeja Nair <sreeja.nair@zettascale.tech>",
]
edition = "2018"
license = " EPL-2.0 OR Apache-2.0"
categories = ["network-programming"]
description = "Backend for Zenoh using the file system"

[lib]
name = "zbackend_fs"
crate-type = ["cdylib", "rlib"]

[dependencies]
async-std = "=1.12.0"
async-trait = "0.1.60"
dunce = "1.0.2"
env_logger = "0.10.0"
git-version = "0.3.5"
home = "0.5.4"
lazy_static = "1.4.0"
log = "0.4.17"
mime_guess = "2.0.4"
regex = "1.7.0"
rocksdb = "0.18.0"
serde_json = "1.0.89"
tempfile = "3.3.0"
uhlc = "0.5.2"
walkdir = "2.3.2"
<<<<<<< HEAD
zenoh = { git = "https://github.com/sreeja/zenoh", branch="storage-refactor", features = [ "unstable" ] }
zenoh-codec = {git = "https://github.com/sreeja/zenoh", branch = "storage-refactor" }
zenoh-collections = { git = "https://github.com/sreeja/zenoh", branch="storage-refactor" }
zenoh-core = { git = "https://github.com/sreeja/zenoh", branch="storage-refactor" }
zenoh-protocol = { git = "https://github.com/sreeja/zenoh", branch="storage-refactor" }
zenoh-util = { git = "https://github.com/sreeja/zenoh", branch="storage-refactor" }
zenoh_backend_traits = { git = "https://github.com/sreeja/zenoh", branch="storage-refactor" }
=======
zenoh = { git = "https://github.com/eclipse-zenoh/zenoh", branch = "master", features = ["unstable"] }
zenoh-codec = { git = "https://github.com/eclipse-zenoh/zenoh", branch = "master" }
zenoh-collections = { git = "https://github.com/eclipse-zenoh/zenoh", branch = "master" }
zenoh-core = { git = "https://github.com/eclipse-zenoh/zenoh", branch = "master" }
zenoh-protocol = { git = "https://github.com/eclipse-zenoh/zenoh", branch = "master" }
zenoh-util = { git = "https://github.com/eclipse-zenoh/zenoh", branch = "master" }
zenoh_backend_traits = { git = "https://github.com/eclipse-zenoh/zenoh", branch = "master" }
>>>>>>> 072945e4

[build-dependencies]
rustc_version = "0.4.0"

[package.metadata.deb]
name = "zenoh-backend-filesystem"
maintainer = "zenoh-dev@eclipse.org"
copyright = "2022 ZettaScale Technology"
section = "net"
license-file = ["LICENSE", "0"]
depends = "zenoh-plugin-storage-manager  (=0.7.0-rc)"<|MERGE_RESOLUTION|>--- conflicted
+++ resolved
@@ -48,7 +48,6 @@
 tempfile = "3.3.0"
 uhlc = "0.5.2"
 walkdir = "2.3.2"
-<<<<<<< HEAD
 zenoh = { git = "https://github.com/sreeja/zenoh", branch="storage-refactor", features = [ "unstable" ] }
 zenoh-codec = {git = "https://github.com/sreeja/zenoh", branch = "storage-refactor" }
 zenoh-collections = { git = "https://github.com/sreeja/zenoh", branch="storage-refactor" }
@@ -56,15 +55,6 @@
 zenoh-protocol = { git = "https://github.com/sreeja/zenoh", branch="storage-refactor" }
 zenoh-util = { git = "https://github.com/sreeja/zenoh", branch="storage-refactor" }
 zenoh_backend_traits = { git = "https://github.com/sreeja/zenoh", branch="storage-refactor" }
-=======
-zenoh = { git = "https://github.com/eclipse-zenoh/zenoh", branch = "master", features = ["unstable"] }
-zenoh-codec = { git = "https://github.com/eclipse-zenoh/zenoh", branch = "master" }
-zenoh-collections = { git = "https://github.com/eclipse-zenoh/zenoh", branch = "master" }
-zenoh-core = { git = "https://github.com/eclipse-zenoh/zenoh", branch = "master" }
-zenoh-protocol = { git = "https://github.com/eclipse-zenoh/zenoh", branch = "master" }
-zenoh-util = { git = "https://github.com/eclipse-zenoh/zenoh", branch = "master" }
-zenoh_backend_traits = { git = "https://github.com/eclipse-zenoh/zenoh", branch = "master" }
->>>>>>> 072945e4
 
 [build-dependencies]
 rustc_version = "0.4.0"
